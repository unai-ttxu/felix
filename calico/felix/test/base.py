# -*- coding: utf-8 -*-
# Copyright 2015 Metaswitch Networks
#
# Licensed under the Apache License, Version 2.0 (the "License");
# you may not use this file except in compliance with the License.
# You may obtain a copy of the License at
#
#     http://www.apache.org/licenses/LICENSE-2.0
#
# Unless required by applicable law or agreed to in writing, software
# distributed under the License is distributed on an "AS IS" BASIS,
# WITHOUT WARRANTIES OR CONDITIONS OF ANY KIND, either express or implied.
# See the License for the specific language governing permissions and
# limitations under the License.
import json
import logging
import sys
import gc

from calico.felix.config import Config
import gevent

<<<<<<< HEAD
if sys.version_info < (2, 7):
    import unittest2 as unittest
else:
    import unittest
=======
import unittest2

>>>>>>> 9a4ac163
import mock

mock.patch.object = getattr(mock.patch, "object")  # Keep PyCharm linter happy.

_log = logging.getLogger(__name__)


class BaseTestCase(unittest2.TestCase):

    def setUp(self):
        self._exit_patch = mock.patch("calico.felix.actor._exit",
                                      autospec=True)
        self._m_exit = self._exit_patch.start()

    def tearDown(self):
        gc.collect()
        self.assertFalse(self._m_exit.called)
        self._exit_patch.stop()

    def step_actor(self, actor):
        # Pretend that the current greenlet is the Actor to bypass
        # actor_message's asserts.
        with mock.patch.object(actor, "greenlet"):
            actor.greenlet = gevent.getcurrent()
            while actor._event_queue:
                actor._step()


class JSONString(object):
    """
    An object that compares equal to a string if it contains equivalent
    JSON to the dict passed to its initializer.
    """

    def __init__(self, json_obj):
        self.json_obj = json_obj

    def __eq__(self, other):
        other_as_obj = None
        try:
            other_as_obj = json.loads(other)
        except (ValueError, KeyError):
            return False
        if other_as_obj == self.json_obj:
            return True
        else:
            _log.error("JSON didn't match %s != %s",
                       self.json_obj, other_as_obj)
            return False

    def __repr__(self):
        return '%s(%r)' % (self.__class__.__name__, self.json_obj)


class ExpectedException(Exception):
    pass


def load_config(filename, path="calico/felix/test/data/", env_dict=None,
                host_dict=None, global_dict=None):
    if env_dict is None:
        env_dict = {}
    if host_dict is None:
        host_dict = {}
    if global_dict is None:
        global_dict = {}

    with mock.patch.dict("os.environ", env_dict):
        with mock.patch('calico.common.complete_logging'):
            config = Config(path+filename)

    with mock.patch('calico.common.complete_logging'):
        config.report_etcd_config(host_dict, global_dict)

    return config<|MERGE_RESOLUTION|>--- conflicted
+++ resolved
@@ -20,15 +20,8 @@
 from calico.felix.config import Config
 import gevent
 
-<<<<<<< HEAD
-if sys.version_info < (2, 7):
-    import unittest2 as unittest
-else:
-    import unittest
-=======
 import unittest2
 
->>>>>>> 9a4ac163
 import mock
 
 mock.patch.object = getattr(mock.patch, "object")  # Keep PyCharm linter happy.
